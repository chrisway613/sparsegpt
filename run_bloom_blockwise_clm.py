import os
import gc
import math
import random
import logging
import argparse

import torch
import torch.nn as nn
import torch.nn.functional as F

import datasets
import transformers

from tqdm.auto import tqdm
from itertools import chain
from datetime import timedelta

from datasets import load_dataset

from torch.utils.data import DataLoader

from accelerate.utils import set_seed
from accelerate.logging import get_logger
from accelerate import Accelerator, InitProcessGroupKwargs

from transformers import default_data_collator, SchedulerType, get_scheduler
from transformers.models.bloom import BloomConfig, BloomTokenizerFast, BloomForCausalLM

from peft import LoraConfig, TaskType, get_peft_model

from modelutils import find_layers
from sparsegpt import SparseGPT, ABCSolver


logger = get_logger(__name__)


class StateStdout:
    """ A context manager for print out some messages of current state."""

    def __init__(self, logger=None, begin="Start", end="Done"):
        self.logger = logger or get_logger("stdout")

        self.begin = begin
        self.end = end

    def __enter__(self):
        self.logger.info(f"{self.begin}")
        return self

    def __exit__(self, *exc):
        self.logger.info(f"{self.end}\n")


class Catcher(nn.Module):
    def __init__(self, module, cache, states):
        super().__init__()

        self.module = module
        self.cache = cache
        self.states = states

    def forward(self, x, **kwargs):
        self.states[self.cache['layer_i']] = x
        self.cache['layer_i'] += 1
        self.cache['attention_mask'] = kwargs['attention_mask']
        self.cache['alibi'] = kwargs['alibi']

        # 为了“截断”模型的前向过程，从而仅 forward 到该模块就中止
        raise ValueError
    

class BatchCatcher(Catcher):
    def __init__(self, module, cache, states):
        super().__init__(module, cache, states)

    def forward(self, x, **kwargs):
        self.states.data = x.data
        self.cache['attention_mask'] = kwargs['attention_mask']
        self.cache['alibi'] = kwargs['alibi']

        # 为了“截断”模型的前向过程，从而仅 forward 到该模块就中止
        raise ValueError


def disable_torch_init():
    """ Disable initialization of Pytorch. """

    def skip(*args, **kwargs):
        pass

    torch.nn.init.normal_ = skip
    torch.nn.init.uniform_ = skip
    torch.nn.init.kaiming_uniform_ = skip


def get_max_grad(model: nn.Module):
    return max([p.grad.detach().abs().max().item() for p in model.parameters() if p.grad is not None])


@torch.no_grad()
def sequential_eval(
    model: nn.Module, dataset, dataloader, accelerator: Accelerator,
    hard_sparse_weight: bool = False, sparse_ratio: float = 0., verbose: bool = True
):
    """ Evaluation in sequential forwarding way. """

    mode = model.training
    use_cache = model.config.use_cache
    model.config.use_cache = False

    model.eval()

    # Embedding layer
    word_embed = model.transformer.word_embeddings
    word_embed_ln = model.transformer.word_embeddings_layernorm
    # All BloomBlocks
    layers = model.transformer.h
    # LayerNorm
    ln_f = model.transformer.ln_f
    # Language head
    lm_head = model.lm_head

    dev = accelerator.device
    dtype = next(iter(model.parameters())).dtype
    hidden_size = model.config.hidden_size

    losses = []
    loss_fct = nn.CrossEntropyLoss()

    for batch in tqdm(dataloader, disable=not accelerator.is_local_main_process):
        ''' CPU -> GPU '''

        # Embedding layer & the 1st Layer Norm
        model.transformer.word_embeddings = word_embed = accelerator.prepare(word_embed)
        model.transformer.word_embeddings_layernorm = word_embed_ln = accelerator.prepare(word_embed_ln)
        # The 1st BloomBlock
        layers[0] = accelerator.prepare(layers[0])

        ''' Collect output hidden states from embedding layer '''

        batch_size, seq_length = batch['input_ids'].shape[:2]
        # 记录每个样本在输入 BloomBlock 前的 hidden state
        hs = torch.zeros(
            (batch_size, seq_length, hidden_size),
            dtype=dtype, device='cpu'
        )
        # 记录当前 forward 到第几个 BloomBlock 以及对应的一些状态
        cache = {'layer_i': 0, 'attention_mask': None, 'alibi': None}
        # 以下会仅经过了：Embedding 层 -> LayerNorm -> the 1st BloomBlock
        # 从而将每个样本在输入第一个 BloomBlock 前的 hidden state 记录下来
        layers[0] = Catcher(layers[0], cache, hs)
        for sample_i in range(batch_size):
            sample = {k: v[sample_i].unsqueeze(0).to(dev) for k, v in batch.items()}
            try:
                model(**sample)
            except ValueError:
                pass

        # GPU -> CPU
        layers[0] = accelerator.unwrap_model(layers[0].module).cpu()
        model.transformer.word_embeddings = word_embed = accelerator.unwrap_model(word_embed).cpu()
        model.transformer.word_embeddings_layernorm = word_embed_ln = accelerator.unwrap_model(word_embed_ln).cpu()

        # Used for all layers
        alibi = cache.pop('alibi')
        attention_mask = cache.pop('attention_mask')
        del cache

        accelerator._models.clear()

        # Sequential forwarding
        for i in range(len(layers)):
            # CPU -> GPU
            layers[i] = accelerator.prepare(layers[i])
            # 将稀疏的部分置 0
            if hard_sparse_weight:
                subset = find_layers(accelerator.unwrap_model(layers[i]))
                for name in subset:
                    W = subset[name].weight.data
                    # 例如稀疏率是75%，那么先有小到大排序，然后将前 75% 的参数值置0
                    thresh = torch.sort(torch.abs(W.flatten()))[0][int(W.numel() * sparse_ratio)]
                    W.data[torch.abs(W.data) <= thresh] = 0

            for j in range(batch_size):
                # Regard output hidden states as the input hidden states of next layer
                hs[j] = layers[i](hs[j].unsqueeze(0).to(dev), attention_mask=attention_mask, alibi=alibi)[0]

            # GPU -> CPU
            layers[i] = accelerator.unwrap_model(layers[i]).cpu()

            accelerator._models.clear()
        
        # CPU -> GPU
        model.transformer.ln_f = ln_f = accelerator.prepare(ln_f)
        model.lm_head = lm_head = accelerator.prepare(lm_head)

        batch_loss = []
        for hs_sample, label in zip(hs, batch['labels']):
            # Force to fp32 for stability
            logits = lm_head(ln_f(hs_sample.unsqueeze(0).to(dev))).float()
            # Current token predict the next one
            logits = logits[:, :-1, :].contiguous()
            shift_labels = label.unsqueeze(0)[..., 1:].contiguous()
            
            # Loss
            loss = loss_fct(logits.view(-1, logits.size(-1)), shift_labels.view(-1))
            batch_loss.append(loss)
            del logits, shift_labels, loss

        # GPU -> CPU
        model.transformer.ln_f = ln_f = accelerator.unwrap_model(ln_f).cpu()
        model.lm_head = lm_head = accelerator.unwrap_model(lm_head).cpu()

        # (num_devices*batch_size,)
        losses.append(accelerator.gather(torch.stack(batch_loss)))
        del batch_loss

        accelerator._models.clear()

    losses = torch.cat(losses)
    losses = losses[:len(dataset)]
    try:
        perplexity = math.exp(torch.mean(losses))
    except OverflowError:
        perplexity = float("inf")
    
    if verbose:
        logger.info(f"Perplexity: {perplexity}\n")
    
    del losses
    gc.collect()
    torch.cuda.empty_cache()

    model.config.use_cache = use_cache
    model.train(mode=mode)

    return perplexity


# Sparse mask
MASK = {}


@torch.no_grad()
def layer_prune(
    layer: nn.Module, sparsity,
    hidden_states, alibis, attention_masks,
    accelerator: Accelerator, **kwargs
):
    """ Layer-wise pruning by per-sample. """

    pruner = kwargs.pop('pruner', 'sparsegpt')

    mode = layer.training
    layer.eval()

    dev = accelerator.device
    dtype = next(iter(layer.parameters())).dtype
    num_samples = len(hidden_states)

    gpts = {}
    prune_target = kwargs.pop('prune_target', '')
    # 返回一个字典，找出当前 BloomBlock 下的所有 Linear 层
    subset = find_layers(layer)
    for name in subset:
        if prune_target in name:
            gpts[name] = SparseGPT(subset[name]) if pruner == 'sparsegpt' else ABCSolver(subset[name])

    def add_batch(name):
        def tmp(_, inp, out):
            # inp 是 tuple，取第一个代表 input_ids
            gpts[name].add_batch(inp[0].data, out.data)
        return tmp

    handles = [subset[name].register_forward_hook(add_batch(name)) for name in gpts]
    for sample_i in tqdm(range(num_samples), desc="Running hooks of pruning", disable=not accelerator.is_local_main_process):
        # 其实这里的目的并非记录每个样本经过当前 BloomBlock 输出后的 hidden state
        # (真正的记录过程在后面)
        # 而是为了 SparseGPT() 做 add_batch()，让前面的注册的 hook 发挥作用
        layer(
            hidden_states[sample_i].unsqueeze(0).to(dev),
            attention_mask=attention_masks[sample_i].unsqueeze(0).to(dev),
            alibi=alibis[sample_i].unsqueeze(0).to(dev)
        )
    for h in handles:
        h.remove()

    sparse_thresh = kwargs.pop('sparse_thresh', 1e-10)
    # 对当前 BloomBlock 中的每个 Linear 层做 pruning
    for name in gpts:
        logger.info(f"Module: {name}")
        if pruner == 'sparsegpt':
            gpts[name].fasterprune(sparsity, **kwargs)
        else:
            gpts[name].prune_structured(sparsity, percdamp=kwargs.pop('percdamp', 0.01))
        
        # Reduce across all process
        subset[name].weight.data = accelerator.reduce(subset[name].weight.data, reduction="mean")
        # Binary sparse mask (0|1)
        MASK[name] = (subset[name].weight.abs() > sparse_thresh).to(dtype=dtype, device='cpu')
    del gpts, subset

    layer.train(mode=mode)


def parse_args():
    parser = argparse.ArgumentParser(description="Running BLOOM model on Causal Language Modeling task.")

    # Model
    parser.add_argument(
        "--model_name_or_path",
        type=str,
        required=True,
        help="Path to pretrained model or model identifier from huggingface.co/models."
    )
    parser.add_argument(
        "--model_name",
        type=str,
        required=True,
        help="Model identifier from huggingface.co/models."
    )
    parser.add_argument(
        "--model_cache_dir",
        type=str,
        default=None,
        help="Directory of model weights to be cached in."
    )

    # Data
    parser.add_argument(
        "--dataset_name",
        type=str,
        required=True,
        help="The name of the dataset to use (via the datasets library)."
    )
    parser.add_argument(
        "--dataset_config_name",
        type=str,
        default=None,
        help="The configuration name of the dataset to use (via the datasets library)."
    )
    parser.add_argument(
        "--data_cache_dir",
        type=str,
        default=None,
        help="Directory of the dataset to be cached.",
    )
    
    # Train
    parser.add_argument(
        "--num_train_epochs",
        type=int,
        required=True,
        help="Number of training epochs."
    )
    parser.add_argument(
        "--max_seq_length",
        type=int,
        default=256,
        help="Max sequence length of a data sample."
    )
    parser.add_argument(
        "--per_device_train_batch_size",
        type=int,
        default=8,
        help="Batch size (per device) for the training dataloader.",
    )
    parser.add_argument(
        "--per_device_eval_batch_size",
        type=int,
        default=8,
        help="Batch size (per device) for the evaluation dataloader.",
    )
    parser.add_argument(
        "--learning_rate",
        type=float,
        default=5e-5,
        help="Initial learning rate (after the potential warmup period) to use.",
    )
    parser.add_argument(
        "--gradient_accumulation_steps",
        type=int,
        default=1,
        help="Number of updates steps to accumulate before performing a backward/update pass.",
    )
    parser.add_argument(
        "--num_warmup_steps",
        type=int,
        default=0,
        help="Number of steps for the warmup training."
    )
    parser.add_argument(
        "--optimizer_type",
        type=str,
        default='adamw',
        help="Type of optimizer."
    )
    parser.add_argument(
        "--lr_scheduler_type",
        type=SchedulerType,
        default="linear",
        help="The scheduler type to use.",
        choices=["linear", "cosine", "cosine_with_restarts",
                 "polynomial", "constant", "constant_with_warmup"]
    )
    parser.add_argument(
        "--lora",
        action="store_true",
        help="Whether to use Low-Rank decomposition."
    )
    parser.add_argument(
        "--lora_rank",
        type=int,
        default=128,
        help="Lora attention dimension."
    )

    # Prune
    parser.add_argument(
        "--pruner",
        type=str,
        default="sparsegpt",
        help="Pruner type."
    )
    parser.add_argument(
        "--sparse",
        action="store_true",
        help="Do pruning."
    )
    parser.add_argument(
        '--num_prune_samples', type=int, default=128,
        help='Number of calibration data samples for pruning.'
    )
    parser.add_argument(
        "--per_device_prune_batch_size",
        type=int,
        default=128,
        help="Batch size (per device) for the pruning dataloader.",
    )
    parser.add_argument(
        '--percdamp', type=float, default=.01,
        help='Percent of the average Hessian diagonal to use for dampening.'
    )
    parser.add_argument(
        '--sparsities',
        nargs="*",
        type=float,
        help='Target sparsities.'
    )
    parser.add_argument(
        '--sparse_steps',
        nargs="*",
        type=int,
        help='Step that execute pruning.'
    )
    parser.add_argument(
        '--prunen', type=int, default=0,
        help='N for N:M pruning.'
    )
    parser.add_argument(
        '--prunem', type=int, default=0,
        help='M for N:M pruning.'
    )
    parser.add_argument(
        '--gmp', action='store_true',
        help='Whether to run the GMP baseline.'
    )
    parser.add_argument(
        '--min_layer', type=int, default=-1,
        help='Prune all layers with id >= this.'
    )
    parser.add_argument(
        '--max_layer', type=int, default=1000,
        help='Prune all layers with id < this.'
    )
    parser.add_argument(
        '--prune_only', type=str, default='',
        help='Prune only layers that contain this text.'
    )
    parser.add_argument(
        "--dense_metric",
        type=float,
        default=0.,
        help="Metric of dense, used for evaluating sparse model."
    )

    # Global
    parser.add_argument(
        '--eval_dense',
        action='store_true',
        help="Do evaluation for dense model."
    )
    parser.add_argument(
        "--dump_dense",
        action="store_true",
        help="Record dense weights to a specified path."
    )
    parser.add_argument(
        "--eval_only",
        action="store_true",
        help="Only do evaluation."
    )
    parser.add_argument(
        "--eval_full_data",
        action="store_true",
        help="If not true, only eval on 1000 samples of validation data."
    )
    parser.add_argument(
        '--debug',
        action='store_true',
        help='Whether to turn on debug mode. If true, only 128 samples of training data will be selected.'
    )
    parser.add_argument(
        "--seed",
        type=int,
        default=42,
        help="Random seed for reproducible training."
    )
    parser.add_argument(
        "--output_dir",
        type=str,
        default="bloom-outputs",
        help="Where to store the results."
    )

    args = parser.parse_args()
    return args


if __name__ == '__main__':
    # Parse arguments
    args = parse_args()
    logger.info(f"Target sparsities: {args.sparsities}\n")

    # Accelerator(for distributed training)
    kwargs_handlers = [InitProcessGroupKwargs(timeout=timedelta(seconds=180000))]
    accelerator = Accelerator(kwargs_handlers=kwargs_handlers, gradient_accumulation_steps=args.gradient_accumulation_steps)
    
    # Make one log on every process with the configuration for debugging.
    logging.basicConfig(
        format="%(asctime)s - %(levelname)s - %(name)s - %(message)s",
        datefmt="%m/%d/%Y %H:%M:%S",
        level=logging.INFO,
    )
    logger.info(accelerator.state, main_process_only=False)
    if accelerator.is_local_main_process:
        datasets.utils.logging.set_verbosity_warning()
        transformers.utils.logging.set_verbosity_info()
    else:
        datasets.utils.logging.set_verbosity_error()
        transformers.utils.logging.set_verbosity_error()

    # Random seed
    set_seed(args.seed)

    # Debug mode
    if not args.debug:
        # Make output directory if not existed
        os.makedirs(args.output_dir, exist_ok=True)

    accelerator.wait_for_everyone()

    # Load dataset
    with StateStdout(logger=logger, begin="Loading datset", end="Done"):
        data = load_dataset(
            args.dataset_name, args.dataset_config_name,
            cache_dir=args.data_cache_dir, use_auth_token=True
        )
        if 'validation' not in data:
            # val : train = 5% : 95%
            num_val_samples = int(0.05 * len(data['train']))
            val_indices = random.sample(range(len(data['train'])), num_val_samples)
            train_indices = [i for i in range(len(data['train'])) if i not in val_indices]
            assert len(train_indices) + len(val_indices) == len(data['train'])

            data['validation'] = data['train'].select(val_indices)
            data['train'] = data['train'].select(train_indices)

    # Tokenize data texts
    tokenizer = BloomTokenizerFast.from_pretrained(args.model_name, cache_dir=args.model_cache_dir)

    column_names = data['train'].column_names
    text_column_name = "text" if "text" in column_names else column_names[0]

    with accelerator.main_process_first():
        data = data.map(
            lambda samples: tokenizer(samples[text_column_name]),
            batched=True,
            num_proc=8,
            remove_columns=column_names,
            load_from_cache_file=True,
            desc="Running tokenizer on dataset"
        )
    
    if args.max_seq_length > tokenizer.model_max_length:
        args.max_seq_length = tokenizer.model_max_length
        logger.warning(
            f"The max_seq_length passed ({args.max_seq_length}) is larger than the maximum length for the model"
            f"({tokenizer.model_max_length}). Using max_seq_length={tokenizer.model_max_length}.\n"
        )
    
    # Processing data
    def group_texts(examples):
        """ Concatenate all texts from dataset and generate chunks of max_sequence_length. """

        # Concatenate all texts
        concatenated_examples = {k: list(chain(*examples[k])) for k in examples.keys()}
        total_length = len(concatenated_examples[list(examples.keys())[0]])
        # We drop the small remainder, we could add padding if the model supported it instead of this drop
        if total_length >= args.max_seq_length:
            total_length = (total_length // args.max_seq_length) * args.max_seq_length

        # Split by chunks of max_seq_length
        result = {
            k: [t[i: i + args.max_seq_length]
                for i in range(0, total_length, args.max_seq_length)]
            for k, t in concatenated_examples.items()
        }
        result["labels"] = result["input_ids"].copy()

        return result

    with accelerator.main_process_first():
        data = data.map(
            group_texts,
            batched=True,
            num_proc=8,
            load_from_cache_file=True,
            desc=f"Grouping texts in chunks of {args.max_seq_length}",
        )
    
    # Data split
    val_data = data['validation']
    # TODO: uncomment below
    # if not args.eval_full_data and len(val_data) > 1280:
    #     data['validation'] = data['validation'].select(range(1280))
    #     logger.info("NOTE: only 1280 samples of validation data selected.")
    # if not args.eval_only:
    #     train_data = data['train']
    # TODO: remove future, just use test set for better performance currently
    train_data = data['test']
    val_data = data['test']
    if args.debug:
        train_data = train_data.select(range(96))
        # NOTE: debug=overfit
        val_data = train_data
        logger.info(f"NOTE: debug mode on! only 96 train(eval) data samples selected.\n")
    
    # Let u know the number of samples, no need to thx to me ~
    logger.info(f"\tNum validation data = {len(val_data)}")
    if not args.eval_only:
        logger.info(f"\tNum training data = {len(train_data)}")
    logger.info("\n")

    # Log a few random samples from the training set:
    for index in random.sample(range(len(train_data)), 3):
        logger.info(f"Sample {index} of the training data: {train_data[index]}.")
    
    # Dataloader
    eval_dataloader = DataLoader(
        val_data, batch_size=args.per_device_eval_batch_size,
        collate_fn=default_data_collator, pin_memory=True, num_workers=8
    )
    if not args.eval_only:
        # NOTE: we should not shuffle here.
        # Cuz the target of model is aligning with teacher, not the data label
        train_dataloader = DataLoader(
            train_data, batch_size=args.per_device_train_batch_size,
            collate_fn=default_data_collator, pin_memory=True, num_workers=8
        )
    
    # Model
    # NOTE: this is inherit from sparsegpt, but I don't know the reason
    disable_torch_init()

    model_config = BloomConfig.from_pretrained(args.model_name_or_path, cache_dir=args.model_cache_dir)
    model = BloomForCausalLM.from_pretrained(
        args.model_name_or_path,
        config=model_config,
        # torch_dtype='auto',  # If set, and in fp16 training, the model params dtype will be fp16.
        cache_dir=args.model_cache_dir
    )
    
    # We resize the embeddings only when necessary to avoid index errors. If you are creating a model from scratch
    # on a small vocab and want a smaller embedding size, remove this test.
    embedding_size = model.get_input_embeddings().weight.shape[0]
    if len(tokenizer) > embedding_size:
        model.resize_token_embeddings(len(tokenizer))
    
    logger.info(f"Model dtype: {model.dtype}\n")
    logger.info(f"\nModel structure:\n{model}\n")

    # Enable lora
    if args.lora:
        lora_modules = ["query_key_value", "self_attention.dense", "dense_h_to_4h", "dense_4h_to_h"]
        lora_config = LoraConfig(
            task_type=TaskType.CAUSAL_LM,
            r=args.lora_rank, target_modules=lora_modules, 
            lora_alpha=args.lora_rank, enable_lora=[True]
        )
        model = get_peft_model(model, lora_config)
        model.print_trainable_parameters()

    # Data parallel
    eval_dataloader = accelerator.prepare(eval_dataloader)
    if not args.eval_only:
        train_dataloader = accelerator.prepare(train_dataloader)

    # Dense model evaluation
    if args.eval_dense:
        with StateStdout(logger=logger, begin="Dense model eval .."):
            args.dense_metric = sequential_eval(model, val_data, eval_dataloader, accelerator)

    # Log global messages
    per_device_batch_size = args.per_device_train_batch_size \
        if not args.eval_only else args.per_device_eval_batch_size
    total_batch_size = per_device_batch_size * accelerator.num_processes * args.gradient_accumulation_steps
    num_examples = len(train_data) if not args.eval_only else len(val_data)
    if not args.eval_only:
        # num_update_steps_per_epoch = math.ceil(len(train_dataloader) / args.gradient_accumulation_steps)
        # total_steps = num_update_steps_per_epoch * args.num_train_epochs
        total_steps = args.num_train_epochs

    logger.info("\n***** BEGIN *****")
    logger.info(f"  Num examples = {num_examples}")
    logger.info(f"  Instantaneous batch size per device = {per_device_batch_size}")
    logger.info(f"  Total train batch size (w. parallel, distributed & accumulation) = {total_batch_size}")
    if not args.eval_only:
        logger.info(f"  Num Epochs = {args.num_train_epochs}")
        logger.info(f"  Total optimization steps = {total_steps}")
        # logger.info(f"  Gradient Accumulation steps = {args.gradient_accumulation_steps}")
    logger.info("\n")

    # Eval only
    if args.eval_only:
        with StateStdout(logger=logger, begin="NOTE: Program for Eval only"):
            sequential_eval(model, val_data, eval_dataloader, accelerator)
    # Train(& Prune)
    else:
        # NOTE: We only train BloomBlocks
        model.transformer.word_embeddings.requires_grad_(False)
        model.transformer.word_embeddings_layernorm.requires_grad_(False)
        model.transformer.ln_f.requires_grad_(False)
        model.lm_head.requires_grad_(False)

        hidden_size = model.config.hidden_size
        dtype = next(iter(model.parameters())).dtype

        use_cache = model.config.use_cache
        model.config.use_cache = False

        model.train()

        # Word embedding layer
        word_embed = model.transformer.word_embeddings
        word_embed_ln = model.transformer.word_embeddings_layernorm
        # BloomBlocks
        layers = model.transformer.h

        # Output hidden states from previous dense layer
        hs_batches = []
        # Output hidden states from teacher
        # out_batches = []
        teacher_hs_batches = []

        alibi_batches = []
        attention_mask_batches = []

        # Output hidden states from previous dense layer for pruning
        prune_hidden_states = []
        prune_alibis = []
        prune_attention_masks = []

        # Current cuda device
        dev = accelerator.device

        # Block-wise forwarding, i.e. 
        # It is turn to the next block only after the previous block done with all batches
        for layer_i in range(len(layers)):
            # CPU -> GPU
            layers[layer_i] = accelerator.prepare(layers[layer_i])
            unwrapped_layer = accelerator.unwrap_model(layers[layer_i])

            msg = "Collecting output hidden states from teacher .."
            with StateStdout(logger=logger, begin=msg):
                layers[layer_i].eval()

                with torch.no_grad():
                    # out_batches.clear()
                    for batch_i, batch in tqdm(
                        enumerate(train_dataloader), desc="Collect Info",
                        disable=not accelerator.is_local_main_process
                    ):
                        # The 1st layer need to collect outputs from embedding layer
                        if layer_i == 0:
                            ''' CPU -> GPU '''

                            model.transformer.word_embeddings = word_embed = accelerator.prepare(word_embed)
                            model.transformer.word_embeddings_layernorm = word_embed_ln = accelerator.prepare(word_embed_ln)

                            # Outputs from embedding layer
                            hs = torch.zeros(
                                (per_device_batch_size, args.max_seq_length, hidden_size),
                                dtype=dtype, device=dev
                            )
                            # 记录当前 forward 到第几个 BloomBlock 以及对应的一些状态
                            cache = {'attention_mask': None, 'alibi': None}
                            # 以下会仅经过了：Embedding 层 -> LayerNorm -> the 1st BloomBlock
                            # 从而将每个样本在输入第一个 BloomBlock 前的 hidden state 记录下来
                            layers[0] = BatchCatcher(layers[0], cache, hs)
                            # BloomBlock 前的部分(Embedding 层)不需要梯度
                            with torch.no_grad():
                                try:
                                    model(**batch)
                                except ValueError:
                                    pass
                            
                            ''' GPU -> CPU '''

                            # Collect outputs from embedding layer
                            hs_batches.append(hs.cpu())
                            teacher_hs_batches.append(hs.cpu())
                            alibi_batches.append(cache.pop('alibi').cpu())
                            attention_mask_batches.append(cache.pop('attention_mask').cpu())
                            del hs

                            # Extract layer from BatchCacher
                            layers[0] = layers[0].module
                            
                            ''' GPU -> CPU '''

                            model.transformer.word_embeddings = word_embed = accelerator.unwrap_model(word_embed).cpu()
                            model.transformer.word_embeddings_layernorm = word_embed_ln = accelerator.unwrap_model(word_embed_ln).cpu()
                        
                            # Pop out embedding layer
                            accelerator._models.pop()
                            accelerator._models.pop()

                        ''' CPU -> GPU '''

                        # Output hidden states from previous dense layer
                        # hs = hs_batches[batch_i].to(dev)
                        teacher_hs = teacher_hs_batches[batch_i].to(dev)
                        alibi = alibi_batches[batch_i].to(dev)
                        attention_mask = attention_mask_batches[batch_i].to(dev)

                        # [BE CAREFUL] detach and thus cut out the relationship between layers
                        # out = layers[layer_i](hs, attention_mask=attention_mask, alibi=alibi)[0].detach().cpu()
                        # out_batches.append(out)
                        teacher_out = layers[layer_i](teacher_hs, attention_mask=attention_mask, alibi=alibi)[0].detach().cpu()
                        teacher_hs_batches[batch_i] = teacher_out

                        ''' GPU -> CPU '''

                        # hs_batches[batch_i] = hs.cpu()
                        # alibi_batches[batch_i] = alibi.cpu()
                        # attention_mask_batches[batch_i] = attention_mask.cpu()

                        # del out, alibi, attention_mask
                        del teacher_out, alibi, attention_mask

                        ''' Release memories '''

                        gc.collect()
                        torch.cuda.empty_cache()
            
                layers[layer_i].train()

            # NOTE: here, step means number of epochs
            completed_step = 0
            completed_prune_times = 0

            total_train_steps = args.num_train_epochs * len(train_dataloader)
            # Only show the progress bar once on each machine.
            progress_bar = tqdm(range(total_train_steps), desc=f"Train layer {layer_i + 1}", disable=not accelerator.is_local_main_process)

            # Init lr
            lr = args.learning_rate

            # Optimizer
            if args.optimizer_type == 'adamw':
                optimizer = torch.optim.AdamW(unwrapped_layer.parameters(), lr=lr)
            elif args.optimizer_type == 'sgd':
                optimizer = torch.optim.SGD(unwrapped_layer.parameters(), lr)
            else:
                raise NotImplementedError(f"Got not supported optimizer: {args.optimizer_type}.")

            # Lr scheduler
            lr_scheduler = get_scheduler(
                name=args.lr_scheduler_type,
                optimizer=optimizer,
                num_warmup_steps=args.num_warmup_steps,
                num_training_steps=args.num_train_epochs
            )
            
            optimizer, lr_scheduler = accelerator.prepare(optimizer, lr_scheduler)
            # NOTE: Set initial gradients to None can save some memories
            optimizer.zero_grad(set_to_none=True)

            for epoch in range(args.num_train_epochs):
                # Pruning
                if args.sparse and completed_prune_times < len(args.sparsities) \
                    and (args.min_layer <= layer_i < args.max_layer) and \
                        completed_step == args.sparse_steps[completed_prune_times]:
                    sparsity = args.sparsities[completed_prune_times]
                    
                    ''' Random select pruning samples(hidden states) from training samples(hidden states) '''

                    num_prune_batches = min(args.num_prune_samples // hs_batches[0].size(0), len(hs_batches))
                    prune_batch_indices = random.sample(range(len(hs_batches)), num_prune_batches)
                    
                    # NOTE: .clone(): make a copy of training data to prevent influences
                    # (num_prune_batches * train_batch_size, seq_length, hidden_size)
                    prune_hidden_states = torch.cat([hs_batches[batch_i].clone() for batch_i in prune_batch_indices])
                    prune_alibis = torch.cat([alibi_batches[batch_i].clone() for batch_i in prune_batch_indices])
                    prune_attention_masks = torch.cat([attention_mask_batches[batch_i].clone() for batch_i in prune_batch_indices])
                    logger.info(f"{prune_hidden_states.size(0)} pruning samples selected.")

                    with StateStdout(logger=logger, begin=f"Pruning layer {layer_i + 1} to sparsity {sparsity} .."):
                        layer_prune(
                            unwrapped_layer, sparsity,
                            prune_hidden_states, prune_alibis, prune_attention_masks,
                            accelerator, pruner=args.pruner, prune_target = args.prune_only, percdamp=args.percdamp
                        )

                    completed_prune_times += 1
                    del prune_hidden_states, prune_alibis, prune_attention_masks
                    gc.collect()
                    
                    # Eval after pruning
                    # with StateStdout(logger=logger, begin=f"Eval after layer {layer_i + 1} pruned .."):
<<<<<<< HEAD
=======
                    #     # GPU -> CPU
                    #     layers[layer_i] = unwrapped_layer.cpu()

>>>>>>> 8344d156
                    #     ppl = sequential_eval(
                    #         model,
                    #         val_data, eval_dataloader, accelerator,
                    #         hard_sparse_weight=args.gmp, sparse_ratio=sparsity
                    #     )

                    #     # NOTE: 'sequential_eval()' will Release all memories,
                    #     # so we should put layer back to proper device
<<<<<<< HEAD
                    #     if isinstance(layers[layer_i], nn.Module):
                    #         layers[layer_i] = accelerator.prepare(layers[layer_i])
                    #         unwrapped_layer = accelerator.unwrap_model(layers[layer_i])
=======
                    #     # if isinstance(layers[layer_i], nn.Module):
                    #     layers[layer_i] = accelerator.prepare(layers[layer_i])
                    #     unwrapped_layer = accelerator.unwrap_model(layers[layer_i])
>>>>>>> 8344d156

                # Loss among all data
                layer_loss = 0.
                # Cosine similarity(vs teacher) among all data
                layer_similarity = 0.

                # Train loop
                for batch_i in range(len(train_dataloader)):
                    ''' CPU -> GPU '''

                    # Output hidden states from previous dense layer
                    hs = hs_batches[batch_i].to(dev)
                    alibi = alibi_batches[batch_i].to(dev)
                    attention_mask = attention_mask_batches[batch_i].to(dev)

                    ''' Align with teacher '''

                    # Forward
                    out = layers[layer_i](hs, attention_mask=attention_mask, alibi=alibi)[0]

                    ''' CPU -> GPU '''

                    hs_batches[batch_i] = hs.cpu()
                    alibi_batches[batch_i] = alibi.cpu()
                    attention_mask_batches[batch_i] = attention_mask.cpu()
                    del hs, alibi, attention_mask

                    # Norm before computing loss, this is for stability
                    var = out.pow(2).mean(dim=-1, keepdim=True)
                    # teacher_out = out_batches[batch_i].to(dev)
                    teacher_out = teacher_hs_batches[batch_i].to(dev)
                    teacher_var = teacher_out.pow(2).mean(dim=-1, keepdim=True)

                    # Loss
                    loss = F.mse_loss(
                        out / (var + 1e-6),
                        teacher_out / (teacher_var + 1e-6)
                    )
                    del var, teacher_var

                    # TODO: for testing no grad accumulation
                    # Gradient accumulation
                    # loss /= len(train_dataloader)
                    # If mixed precision training, accelerator will scale loss here
                    accelerator.backward(loss)
                    
                    loss = loss.item()
                    # TODO: for no grad accumulation
                    layer_loss += loss / len(train_dataloader)

                    # Cosine similarity between student & teacher
                    # No need for gradients
                    with torch.no_grad():
                        sim = F.cosine_similarity(
                            out.reshape(-1, hidden_size),
                            teacher_out.reshape(-1, hidden_size)
                        ).mean()
                        del out, teacher_out
                    # Reduce across all process
                    sim = accelerator.reduce(sim, reduction="mean").item()
                    layer_similarity += sim / len(train_dataloader)

                    gc.collect()
                    torch.cuda.empty_cache()

                    # Log training info
                    if batch_i % 30 == 0:
                        logger.info(f"epoch {epoch + 1}\t batch {batch_i + 1}\t loss {loss}\t similarity {sim}\n")

                    progress_bar.update()

                # Get the max parameter gradients
                max_grad = get_max_grad(unwrapped_layer)
                # Update parameters
                optimizer.step()
                # [BE CAREFUL] Clear accumulated gradients if parameters updated
                optimizer.zero_grad(set_to_none=True)
                lr = optimizer.param_groups[0]['lr']

                # Epoch counted
                completed_step += 1

                # Update lr
                lr_scheduler.step()
                next_lr = lr_scheduler.get_last_lr()[0]
                
                # Apply sparse mask
                if MASK:
                    subset = find_layers(unwrapped_layer)
                    for name, module in subset.items():
                        mask = MASK[name].to(device=module.weight.device, dtype=module.weight.dtype)
                        module.weight.data = module.weight.data * mask
                        MASK[name] = mask.cpu()

<<<<<<< HEAD
                logger.info(
                    f"[Layer {layer_i + 1}]\t Epoch {epoch + 1}\t lr {lr}\t next lr {next_lr}\n"
                    f"Max Grad {max_grad}\t Loss {layer_loss}\t Similarity {layer_similarity}\n"
=======
                # Eval when a epoch done
                # with StateStdout(logger=logger, begin=f"Eval in epoch {epoch + 1} .."):
                #     # GPU -> CPU
                #     layers[layer_i] = unwrapped_layer.cpu()

                #     ppl = sequential_eval(
                #         model,
                #         val_data, eval_dataloader, accelerator, verbose=False,
                #         hard_sparse_weight=args.gmp, sparse_ratio=(sparsity if completed_prune_times else 0.)
                #     )

                #     # NOTE: 'sequential_eval()' will Release all memories,
                #     # so we should put layer back to proper device
                #     # if isinstance(layers[layer_i], nn.Module):
                #     layers[layer_i] = accelerator.prepare(layers[layer_i])
                #     unwrapped_layer = accelerator.unwrap_model(layers[layer_i])
                
                # Log training info when the epoch done
                # logger.info(
                #     f"[Layer {layer_i + 1}]\t Epoch {epoch + 1}\t lr {lr}\t next lr {next_lr}\n"
                #     f"Loss {layer_loss}\t Similarity {layer_similarity}\t Perplexity {ppl}\n"
                # )
                logger.info(
                    f"[Layer {layer_i + 1}]\t Epoch {epoch + 1}\t lr {lr}\t next lr {next_lr}\n"
                    f"Loss {layer_loss}\t Similarity {layer_similarity}\n"
>>>>>>> 8344d156
                )
                
                ''' Release memories '''

                gc.collect()
                torch.cuda.empty_cache()

                # Done if it is close enough to teacher
                if layer_similarity > 0.998:
                    logger.info(f"NOTE: Similarity > 0.998, layer {layer_i + 1} is DONE!\n")
                    break
            
            # Clear sparse mask, cuz it is no use for next layer
            MASK.clear()

            # Set input hidden states for next layer
            # Clear output hidden states from teacher(and will be set later, don't worry)
            # hs_batches, out_batches = out_batches, []
            if layer_i < len(layers) - 1:
                with StateStdout(logger=logger, begin=f"Collecting input hidden states for layer {layer_i + 1}"):
                    with torch.no_grad():
                        for batch_i in tqdm(range(len(train_dataloader)), disable=not accelerator.is_local_main_process):
                            ''' CPU -> GPU '''

                            hs = hs_batches[batch_i].to(dev)
                            alibi = alibi_batches[batch_i].to(dev)
                            attention_mask = attention_mask_batches[batch_i].to(dev)

                            # Forward
                            hs_batches[batch_i] = layers[layer_i](hs, attention_mask=attention_mask, alibi=alibi)[0].detach().cpu()

                            del hs, alibi, attention_mask
                            gc.collect()

            # GPU -> CPU
            layers[layer_i] = unwrapped_layer.cpu()
            del unwrapped_layer, optimizer, lr_scheduler
<<<<<<< HEAD
=======

            # Releases all references to the internal objects stored and call the garbage collector
            accelerator.clear()
>>>>>>> 8344d156
            
        model.config.use_cache = use_cache

        # del hs_batches, out_batches, alibi_batches, attention_mask_batches
        del hs_batches, teacher_hs_batches, alibi_batches, attention_mask_batches
        del prune_hidden_states, prune_alibis, prune_attention_masks
        gc.collect()

        # Save results if not in debug mode.
        if not args.debug:
            accelerator.wait_for_everyone()
            model.save_pretrained(
                args.output_dir,
                is_main_process=accelerator.is_main_process,
                save_function=accelerator.save
            )
            if accelerator.is_main_process:
                tokenizer.save_pretrained(args.output_dir)
        
        # Final eval
        with StateStdout(logger=logger, begin=f"Final eval .."):
            sequential_eval(
                model,
                val_data, eval_dataloader, accelerator,
                hard_sparse_weight=args.gmp, sparse_ratio=(sparsity if completed_prune_times else 0.)
            )

    # Releases all references to the internal objects stored and call the garbage collector.
    accelerator.clear()<|MERGE_RESOLUTION|>--- conflicted
+++ resolved
@@ -931,12 +931,9 @@
                     
                     # Eval after pruning
                     # with StateStdout(logger=logger, begin=f"Eval after layer {layer_i + 1} pruned .."):
-<<<<<<< HEAD
-=======
                     #     # GPU -> CPU
                     #     layers[layer_i] = unwrapped_layer.cpu()
 
->>>>>>> 8344d156
                     #     ppl = sequential_eval(
                     #         model,
                     #         val_data, eval_dataloader, accelerator,
@@ -945,15 +942,9 @@
 
                     #     # NOTE: 'sequential_eval()' will Release all memories,
                     #     # so we should put layer back to proper device
-<<<<<<< HEAD
                     #     if isinstance(layers[layer_i], nn.Module):
                     #         layers[layer_i] = accelerator.prepare(layers[layer_i])
                     #         unwrapped_layer = accelerator.unwrap_model(layers[layer_i])
-=======
-                    #     # if isinstance(layers[layer_i], nn.Module):
-                    #     layers[layer_i] = accelerator.prepare(layers[layer_i])
-                    #     unwrapped_layer = accelerator.unwrap_model(layers[layer_i])
->>>>>>> 8344d156
 
                 # Loss among all data
                 layer_loss = 0.
@@ -1048,11 +1039,6 @@
                         module.weight.data = module.weight.data * mask
                         MASK[name] = mask.cpu()
 
-<<<<<<< HEAD
-                logger.info(
-                    f"[Layer {layer_i + 1}]\t Epoch {epoch + 1}\t lr {lr}\t next lr {next_lr}\n"
-                    f"Max Grad {max_grad}\t Loss {layer_loss}\t Similarity {layer_similarity}\n"
-=======
                 # Eval when a epoch done
                 # with StateStdout(logger=logger, begin=f"Eval in epoch {epoch + 1} .."):
                 #     # GPU -> CPU
@@ -1078,7 +1064,6 @@
                 logger.info(
                     f"[Layer {layer_i + 1}]\t Epoch {epoch + 1}\t lr {lr}\t next lr {next_lr}\n"
                     f"Loss {layer_loss}\t Similarity {layer_similarity}\n"
->>>>>>> 8344d156
                 )
                 
                 ''' Release memories '''
@@ -1116,12 +1101,9 @@
             # GPU -> CPU
             layers[layer_i] = unwrapped_layer.cpu()
             del unwrapped_layer, optimizer, lr_scheduler
-<<<<<<< HEAD
-=======
 
             # Releases all references to the internal objects stored and call the garbage collector
             accelerator.clear()
->>>>>>> 8344d156
             
         model.config.use_cache = use_cache
 
